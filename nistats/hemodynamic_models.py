--- conflicted
+++ resolved
@@ -492,11 +492,7 @@
     orthogonalized wrt the main one.
     """
     # fir_delays should be integers
-<<<<<<< HEAD
     if fir_delays:
-=======
-    if fir_delays is not None:
->>>>>>> 1a2a8022
         fir_delays = [int(x) for x in fir_delays]
 
     # oversampling should be an integer
