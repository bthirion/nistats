--- conflicted
+++ resolved
@@ -58,13 +58,8 @@
         stat_img, mask_img, alpha, height_control='fpr',
         cluster_threshold=10)
     vals = get_data(th_map)
-<<<<<<< HEAD
-    assert_true(np.sum(vals > 0) == 0)
-    assert_equal(z_th, norm.isf(.0005))
-=======
     assert np.sum(vals > 0) == 0
-    assert z_th == norm.isf(.001)
->>>>>>> a10c5fe3
+    assert z_th == norm.isf(.0005)
 
     # test 4: fdr threshold + bonferroni
     for control in ['fdr', 'bonferroni']:
@@ -107,36 +102,9 @@
         map_threshold(None, None, alpha=0.05, height_control='bonferroni')
 
     # test 8 wrong procedure
-<<<<<<< HEAD
-    assert_raises(ValueError, map_threshold, None, None, alpha=0.05,
-              height_control='plop')
-    
-    # test 9: one-sided test
-    th_map, z_th = map_threshold(
-        stat_img, mask_img, alpha, height_control='fpr',
-        cluster_threshold=10, two_sided=False)
-    assert_equal(z_th, norm.isf(.001))
-    
-    # test 10: two-side fdr threshold + bonferroni
-    data[0:2, 0:2, 6:8] = -5.
-    stat_img = nib.Nifti1Image(data, np.eye(4))
-    for control in ['fdr', 'bonferroni']:
-        th_map, _ = map_threshold(
-            stat_img, mask_img, alpha=.05, height_control=control,
-            cluster_threshold=5)
-        vals = get_data(th_map)
-        assert_equal(np.sum(vals > 0), 8)
-        assert_equal(np.sum(vals < 0), 8)
-        th_map, _ = map_threshold(
-            stat_img, mask_img, alpha=.05, height_control=control,
-            cluster_threshold=5, two_sided=False)
-        vals = get_data(th_map)
-        assert_equal(np.sum(vals > 0), 8)
-        assert_equal(np.sum(vals < 0), 0)
-=======
     with pytest.raises(ValueError):
         map_threshold(None, None, alpha=0.05, height_control='plop')
-    
+
 
 def test_all_resolution_inference():
     shape = (9, 10, 11)
@@ -184,6 +152,27 @@
     # test 7 verbose mode
     th_map = cluster_level_inference(stat_img, threshold=3, alpha=.05,
                                      verbose=True)
+
     
-    
->>>>>>> a10c5fe3
+    # test 9: one-sided test
+    th_map, z_th = map_threshold(
+        stat_img, mask_img, alpha, height_control='fpr',
+        cluster_threshold=10, two_sided=False)
+    assert_equal(z_th, norm.isf(.001))
+
+    # test 10: two-side fdr threshold + bonferroni
+    data[0:2, 0:2, 6:8] = -5.
+    stat_img = nib.Nifti1Image(data, np.eye(4))
+    for control in ['fdr', 'bonferroni']:
+        th_map, _ = map_threshold(
+            stat_img, mask_img, alpha=.05, height_control=control,
+            cluster_threshold=5)
+        vals = get_data(th_map)
+        assert_equal(np.sum(vals > 0), 8)
+        assert_equal(np.sum(vals < 0), 8)
+        th_map, _ = map_threshold(
+            stat_img, mask_img, alpha=.05, height_control=control,
+            cluster_threshold=5, two_sided=False)
+        vals = get_data(th_map)
+        assert_equal(np.sum(vals > 0), 8)
+        assert_equal(np.sum(vals < 0), 0)